type: haproxy

status:
  class: receiver
  stability:
    beta: [metrics]
  distributions: [contrib]
  codeowners:
    active: [atoulme, MovieStoreGuy]

resource_attributes:
  haproxy.addr:
    description: address:port or "unix". IPv6 has brackets around the address.
    enabled: true
    type: string
  haproxy.proxy_name:
    description: Proxy name
    enabled: true
    type: string
  haproxy.service_name:
    description: Service name (FRONTEND for frontend, BACKEND for backend, any name for server/listener)
    enabled: true
    type: string

attributes:
  status_code:
    description: Status code category, 1xx, 2xx, 3xx, 4xx, 5xx or other
    type: string
    enum:
      - "1xx"
      - "2xx"
      - "3xx"
      - "4xx"
      - "5xx"
      - "other"


metrics:
  haproxy.active:
    description: Number of active servers (backend) or server is active (server). Corresponds to HAProxy's `act` metric.
<<<<<<< HEAD
=======
    stability:
      level: development
>>>>>>> df00ae3d
    enabled: false
    gauge:
      value_type: int
      input_type: string
    unit: "{servers}"
  haproxy.backup:
    description: Number of backup servers (backend) or server is backup (server). Corresponds to HAProxy's `bck` metric.
<<<<<<< HEAD
=======
    stability:
      level: development
>>>>>>> df00ae3d
    enabled: false
    gauge:
      value_type: int
      input_type: string
    unit: "{servers}"
  haproxy.connections.rate:
    description: Number of connections over the last elapsed second (frontend). Corresponds to HAProxy's `conn_rate` metric.
    stability:
      level: development
    enabled: true
    gauge:
      value_type: int
      input_type: string
    unit: "{connections}"
  haproxy.sessions.count:
    description: Current sessions. Corresponds to HAProxy's `scur` metric.
    stability:
      level: development
    enabled: true
    gauge:
      value_type: int
      input_type: string
    unit: "{sessions}"
  haproxy.connections.total:
    description: Cumulative number of connections (frontend). Corresponds to HAProxy's `conn_tot` metric.
    stability:
      level: development
    enabled: false
    sum:
      aggregation_temporality: cumulative
      monotonic: true
      value_type: int
      input_type: string
    unit: "{connections}"
  haproxy.server_selected.total:
    description: Number of times a server was selected, either for new sessions or when re-dispatching. Corresponds to HAProxy's `lbtot` metric.
    stability:
      level: development
    enabled: true
    sum:
      aggregation_temporality: cumulative
      monotonic: true
      value_type: int
      input_type: string
    unit: "{selections}"
  haproxy.bytes.input:
    description: Bytes in. Corresponds to HAProxy's `bin` metric.
    stability:
      level: development
    enabled: true
    sum:
      aggregation_temporality: cumulative
      monotonic: true
      value_type: int
      input_type: string
    unit: by
  haproxy.bytes.output:
    description: Bytes out. Corresponds to HAProxy's `bout` metric.
    stability:
      level: development
    enabled: true
    sum:
      aggregation_temporality: cumulative
      monotonic: true
      value_type: int
      input_type: string
    unit: by
  haproxy.clients.canceled:
    description: Number of data transfers aborted by the client. Corresponds to HAProxy's `cli_abrt` metric
    stability:
      level: development
    enabled: false
    sum:
      aggregation_temporality: cumulative
      monotonic: true
      value_type: int
      input_type: string
    unit: "{cancellations}"
  haproxy.compression.bypass:
    description: Number of bytes that bypassed the HTTP compressor (CPU/BW limit). Corresponds to HAProxy's `comp_byp` metric.
    stability:
      level: development
    enabled: false
    sum:
      aggregation_temporality: cumulative
      monotonic: true
      value_type: int
      input_type: string
    unit: by
  haproxy.compression.input:
    description: Number of HTTP response bytes fed to the compressor. Corresponds to HAProxy's `comp_in` metric.
    stability:
      level: development
    enabled: false
    sum:
      aggregation_temporality: cumulative
      monotonic: true
      value_type: int
      input_type: string
    unit: by
  haproxy.compression.output:
    description: Number of HTTP response bytes emitted by the compressor. Corresponds to HAProxy's `comp_out` metric.
    stability:
      level: development
    enabled: false
    sum:
      aggregation_temporality: cumulative
      monotonic: true
      value_type: int
      input_type: string
    unit: by
  haproxy.compression.count:
    description: Number of HTTP responses that were compressed. Corresponds to HAProxy's `comp_rsp` metric.
    stability:
      level: development
    enabled: false
    sum:
      aggregation_temporality: cumulative
      monotonic: true
      value_type: int
      input_type: string
    unit: "{responses}"
  haproxy.requests.denied:
    description: Requests denied because of security concerns. Corresponds to HAProxy's `dreq` metric
    stability:
      level: development
    enabled: true
    sum:
      aggregation_temporality: cumulative
      monotonic: true
      value_type: int
      input_type: string
    unit: "{requests}"
  haproxy.responses.denied:
    description: Responses denied because of security concerns. Corresponds to HAProxy's `dresp` metric
    stability:
      level: development
    enabled: true
    sum:
      aggregation_temporality: cumulative
      monotonic: true
      value_type: int
      input_type: string
    unit: "{responses}"
  haproxy.downtime:
    description:  Total downtime (in seconds). The value for the backend is the downtime for the whole backend, not the sum of the server downtime. Corresponds to HAProxy's `downtime` metric
    stability:
      level: development
    enabled: false
    sum:
      aggregation_temporality: cumulative
      monotonic: true
      value_type: int
      input_type: string
    unit: s
  haproxy.connections.errors:
    description: Number of requests that encountered an error trying to connect to a backend server. The backend stat is the sum of the stat. Corresponds to HAProxy's `econ` metric
    stability:
      level: development
    enabled: true
    sum:
      aggregation_temporality: cumulative
      monotonic: true
      value_type: int
      input_type: string
    unit: "{errors}"
  haproxy.requests.errors:
    description: Cumulative number of request errors. Corresponds to HAProxy's `ereq` metric.
    stability:
      level: development
    enabled: true
    sum:
      aggregation_temporality: cumulative
      monotonic: true
      value_type: int
      input_type: string
    unit: "{errors}"
  haproxy.responses.errors:
    description: Cumulative number of response errors. Corresponds to HAProxy's `eresp` metric, `srv_abrt` will be counted here also.
    stability:
      level: development
    enabled: true
    sum:
      aggregation_temporality: cumulative
      monotonic: true
      value_type: int
    unit: "{errors}"
  haproxy.failed_checks:
    description: Number of failed checks. (Only counts checks failed when the server is up). Corresponds to HAProxy's `chkfail` metric.
    stability:
      level: development
    enabled: false
    sum:
      aggregation_temporality: cumulative
      monotonic: true
      value_type: int
      input_type: string
    unit: "{checks}"
  haproxy.requests.redispatched:
    description: Number of times a request was redispatched to another server. Corresponds to HAProxy's `wredis` metric.
    stability:
      level: development
    enabled: true
    sum:
      aggregation_temporality: cumulative
      monotonic: true
      value_type: int
      input_type: string
    unit: "{requests}"
  haproxy.requests.total:
    description: Total number of HTTP requests received. Corresponds to HAProxy's `req_tot`, `hrsp_1xx`, `hrsp_2xx`, `hrsp_3xx`, `hrsp_4xx`, `hrsp_5xx` and `hrsp_other` metrics.
    stability:
      level: development
    enabled: true
    sum:
      aggregation_temporality: cumulative
      monotonic: true
      value_type: int
      input_type: string
    unit: "{requests}"
    attributes:
      - status_code
  haproxy.connections.retries:
    description: Number of times a connection to a server was retried. Corresponds to HAProxy's `wretr` metric.
    stability:
      level: development
    enabled: true
    sum:
      aggregation_temporality: cumulative
      monotonic: true
      value_type: int
      input_type: string
    unit: "{retries}"
  haproxy.sessions.total:
    description: Cumulative number of sessions. Corresponds to HAProxy's `stot` metric.
    stability:
      level: development
    enabled: false
    sum:
      aggregation_temporality: cumulative
      monotonic: true
      value_type: int
      input_type: string
    unit: "{sessions}"
  haproxy.requests.queued:
    description: Current queued requests. For the backend this reports the number queued without a server assigned. Corresponds to HAProxy's `qcur` metric.
    stability:
      level: development
    enabled: true
    sum:
      aggregation_temporality: cumulative
      monotonic: true
      value_type: int
      input_type: string
    unit: "{requests}"
  haproxy.requests.rate:
    description: HTTP requests per second over last elapsed second. Corresponds to HAProxy's `req_rate` metric.
    stability:
      level: development
    enabled: true
    gauge:
      value_type: double
      input_type: string
    unit: "{requests}"
  haproxy.sessions.average:
    description: Average total session time in ms over the last 1024 requests. Corresponds to HAProxy's `ttime` metric.
    stability:
      level: development
    enabled: true
    gauge:
      value_type: double
      input_type: string
    unit: ms
  haproxy.sessions.rate:
    description: Number of sessions per second over last elapsed second. Corresponds to HAProxy's `rate` metric.
    stability:
      level: development
    enabled: true
    gauge:
      value_type: double
      input_type: string
    unit: "{sessions}"
  haproxy.weight:
    description: Total effective weight (backend) or effective weight (server). Corresponds to HAProxy's `weight` metric.
<<<<<<< HEAD
=======
    stability:
      level: development
>>>>>>> df00ae3d
    enabled: false
    gauge:
      value_type: int
      input_type: string
    unit: "1"
  haproxy.connections.average_time:
    description: Average connect time in ms over the 1024 last requests. Corresponds to HAProxy's `ctime` metric.
<<<<<<< HEAD
=======
    stability:
      level: development
>>>>>>> df00ae3d
    enabled: false
    gauge:
      value_type: double
      input_type: string
    unit: ms
  haproxy.requests.average_time:
    description: Average queue time in ms over the 1024 last requests. Corresponds to HAProxy's `qtime` metric.
<<<<<<< HEAD
=======
    stability:
      level: development
>>>>>>> df00ae3d
    enabled: false
    gauge:
      value_type: double
      input_type: string
    unit: ms
  haproxy.responses.average_time:
    description: Average response time in ms over the 1024 last requests. Corresponds to HAProxy's `rtime` metric.
<<<<<<< HEAD
=======
    stability:
      level: development
>>>>>>> df00ae3d
    enabled: false
    gauge:
      value_type: double
      input_type: string
    unit: ms
  haproxy.sessions.limit:
    description: Configured session limit. Corresponds to HAProxy's `slim` metric.
<<<<<<< HEAD
=======
    stability:
      level: development
>>>>>>> df00ae3d
    enabled: false
    gauge:
      value_type: int
      input_type: string
    unit: "{sessions}"<|MERGE_RESOLUTION|>--- conflicted
+++ resolved
@@ -38,11 +38,8 @@
 metrics:
   haproxy.active:
     description: Number of active servers (backend) or server is active (server). Corresponds to HAProxy's `act` metric.
-<<<<<<< HEAD
-=======
-    stability:
-      level: development
->>>>>>> df00ae3d
+    stability:
+      level: development
     enabled: false
     gauge:
       value_type: int
@@ -50,11 +47,8 @@
     unit: "{servers}"
   haproxy.backup:
     description: Number of backup servers (backend) or server is backup (server). Corresponds to HAProxy's `bck` metric.
-<<<<<<< HEAD
-=======
-    stability:
-      level: development
->>>>>>> df00ae3d
+    stability:
+      level: development
     enabled: false
     gauge:
       value_type: int
@@ -339,11 +333,8 @@
     unit: "{sessions}"
   haproxy.weight:
     description: Total effective weight (backend) or effective weight (server). Corresponds to HAProxy's `weight` metric.
-<<<<<<< HEAD
-=======
-    stability:
-      level: development
->>>>>>> df00ae3d
+    stability:
+      level: development
     enabled: false
     gauge:
       value_type: int
@@ -351,11 +342,8 @@
     unit: "1"
   haproxy.connections.average_time:
     description: Average connect time in ms over the 1024 last requests. Corresponds to HAProxy's `ctime` metric.
-<<<<<<< HEAD
-=======
-    stability:
-      level: development
->>>>>>> df00ae3d
+    stability:
+      level: development
     enabled: false
     gauge:
       value_type: double
@@ -363,11 +351,8 @@
     unit: ms
   haproxy.requests.average_time:
     description: Average queue time in ms over the 1024 last requests. Corresponds to HAProxy's `qtime` metric.
-<<<<<<< HEAD
-=======
-    stability:
-      level: development
->>>>>>> df00ae3d
+    stability:
+      level: development
     enabled: false
     gauge:
       value_type: double
@@ -375,11 +360,8 @@
     unit: ms
   haproxy.responses.average_time:
     description: Average response time in ms over the 1024 last requests. Corresponds to HAProxy's `rtime` metric.
-<<<<<<< HEAD
-=======
-    stability:
-      level: development
->>>>>>> df00ae3d
+    stability:
+      level: development
     enabled: false
     gauge:
       value_type: double
@@ -387,11 +369,8 @@
     unit: ms
   haproxy.sessions.limit:
     description: Configured session limit. Corresponds to HAProxy's `slim` metric.
-<<<<<<< HEAD
-=======
-    stability:
-      level: development
->>>>>>> df00ae3d
+    stability:
+      level: development
     enabled: false
     gauge:
       value_type: int
