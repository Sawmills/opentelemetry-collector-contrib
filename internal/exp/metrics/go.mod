module github.com/open-telemetry/opentelemetry-collector-contrib/internal/exp/metrics

go 1.25.1

require (
	github.com/open-telemetry/opentelemetry-collector-contrib/pkg/golden v0.140.1
	github.com/open-telemetry/opentelemetry-collector-contrib/pkg/pdatatest v0.140.1
	github.com/open-telemetry/opentelemetry-collector-contrib/pkg/pdatautil v0.140.1
	github.com/stretchr/testify v1.11.1
	go.opentelemetry.io/collector/pdata v1.46.0
	go.opentelemetry.io/otel v1.38.0
)

require (
	github.com/cespare/xxhash/v2 v2.3.0 // indirect
	github.com/davecgh/go-spew v1.1.1 // indirect
	github.com/hashicorp/go-version v1.7.0 // indirect
	github.com/json-iterator/go v1.1.12 // indirect
	github.com/modern-go/concurrent v0.0.0-20180306012644-bacd9c7ef1dd // indirect
	github.com/modern-go/reflect2 v1.0.3-0.20250322232337-35a7c28c31ee // indirect
	github.com/pmezard/go-difflib v1.0.0 // indirect
	go.opentelemetry.io/collector/featuregate v1.46.0 // indirect
	go.opentelemetry.io/collector/pdata/pprofile v0.140.0 // indirect
	go.uber.org/multierr v1.11.0 // indirect
<<<<<<< HEAD
	golang.org/x/net v0.44.0 // indirect
	golang.org/x/sys v0.36.0 // indirect
	golang.org/x/text v0.29.0 // indirect
	google.golang.org/genproto/googleapis/rpc v0.0.0-20250929231259-57b25ae835d4 // indirect
	google.golang.org/grpc v1.75.1 // indirect
	google.golang.org/protobuf v1.36.10 // indirect
=======
>>>>>>> 7459d1f7
	gopkg.in/yaml.v3 v3.0.1 // indirect
)

replace github.com/open-telemetry/opentelemetry-collector-contrib/pkg/pdatautil => ../../../pkg/pdatautil

replace github.com/open-telemetry/opentelemetry-collector-contrib/pkg/golden => ../../../pkg/golden

replace github.com/open-telemetry/opentelemetry-collector-contrib/pkg/pdatatest => ../../../pkg/pdatatest<|MERGE_RESOLUTION|>--- conflicted
+++ resolved
@@ -22,15 +22,6 @@
 	go.opentelemetry.io/collector/featuregate v1.46.0 // indirect
 	go.opentelemetry.io/collector/pdata/pprofile v0.140.0 // indirect
 	go.uber.org/multierr v1.11.0 // indirect
-<<<<<<< HEAD
-	golang.org/x/net v0.44.0 // indirect
-	golang.org/x/sys v0.36.0 // indirect
-	golang.org/x/text v0.29.0 // indirect
-	google.golang.org/genproto/googleapis/rpc v0.0.0-20250929231259-57b25ae835d4 // indirect
-	google.golang.org/grpc v1.75.1 // indirect
-	google.golang.org/protobuf v1.36.10 // indirect
-=======
->>>>>>> 7459d1f7
 	gopkg.in/yaml.v3 v3.0.1 // indirect
 )
 
