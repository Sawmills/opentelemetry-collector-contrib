name: build-and-test
on:
  push:
    branches: [main]
    tags:
      - "v[0-9]+.[0-9]+.[0-9]+*"
  merge_group:
  pull_request:

permissions: read-all

env:
  TEST_RESULTS: testbed/tests/results/junit/results.xml
  # Make sure to exit early if cache segment download times out after 2 minutes.
  # We limit cache download as a whole to 5 minutes.
  SEGMENT_DOWNLOAD_TIMEOUT_MINS: 2

# Do not cancel this workflow on main. See https://github.com/open-telemetry/opentelemetry-collector-contrib/pull/16616
concurrency:
  group: ${{ github.workflow }}-${{ github.head_ref || github.run_id }}
  cancel-in-progress: true

jobs:
  setup-environment:
    timeout-minutes: 30
    runs-on: ubuntu-24.04
    if: ${{ github.actor != 'dependabot[bot]' }}
    steps:
      - uses: actions/checkout@93cb6efe18208431cddfb8368fd83d5badbf9bfd # v5
      - uses: actions/setup-go@44694675825211faa026b3c33043df3e48a5fa00 # v6
        id: go-setup
        with:
          go-version: '1.25.1'
          cache-dependency-path: "**/*.sum"
      - name: Install dependencies
        if: steps.go-setup.outputs.cache-hit != 'true'
        run: make -j2 gomoddownload
      - name: Install Tools
        if: steps.go-setup.outputs.cache-hit != 'true'
        run: make install-tools
  check-collector-module-version:
    runs-on: ubuntu-24.04
    needs: [setup-environment]
    steps:
      - uses: actions/checkout@93cb6efe18208431cddfb8368fd83d5badbf9bfd # v5
      - run: make genotelcontribcol
      - name: Check Collector Module Version
        run: ./.github/workflows/scripts/check-collector-module-version.sh
  lint-matrix:
    strategy:
      fail-fast: false
      matrix:
        goos:
          - windows
          - linux
        group:
          - receiver-0
          - receiver-1
          - receiver-2
          - receiver-3
          - processor-0
          - processor-1
          - exporter-0
          - exporter-1
          - exporter-2
          - exporter-3
          - extension
          - connector
          - internal
          - pkg
          - cmd-0
          - other
    runs-on: ubuntu-24.04
    needs: [setup-environment]
    steps:
      - uses: actions/checkout@93cb6efe18208431cddfb8368fd83d5badbf9bfd # v5
      - uses: actions/setup-go@44694675825211faa026b3c33043df3e48a5fa00 # v6
        id: go-setup
        with:
          go-version: '1.25.1'
          cache-dependency-path: "**/*.sum"
      - name: Install dependencies
        if: steps.go-setup.outputs.cache-hit != 'true'
        run: make -j2 gomoddownload
      - name: Install Tools
        if: steps.go-setup.outputs.cache-hit != 'true'
        run: make install-tools
      - name: Lint
        run: GOOS=${{ matrix.goos }} GOARCH=amd64 make -j2 golint GROUP=${{ matrix.group }}
  lint:
    if: ${{ github.actor != 'dependabot[bot]' && always() }}
    runs-on: ubuntu-24.04
    needs: [setup-environment, lint-matrix]
    steps:
      - name: Print result
        run: echo ${{ needs.lint-matrix.result }}
      - name: Interpret result
        run: |
          if [[ success == ${{ needs.lint-matrix.result }} ]]
          then
            echo "All matrix jobs passed!"
          else
            echo "One or more matrix jobs failed."
            false
          fi
  govulncheck:
    strategy:
      fail-fast: false
      matrix:
        group:
          - receiver-0
          - receiver-1
          - receiver-2
          - receiver-3
          - processor-0
          - processor-1
          - exporter-0
          - exporter-1
          - exporter-2
          - exporter-3
          - extension
          - connector
          - internal
          - pkg
          - cmd-0
    runs-on: ubuntu-24.04
    timeout-minutes: 30
    needs: [setup-environment]
    steps:
      - name: Checkout Repo
        uses: actions/checkout@93cb6efe18208431cddfb8368fd83d5badbf9bfd # v5
      - uses: actions/setup-go@44694675825211faa026b3c33043df3e48a5fa00 # v6
        id: go-setup
        with:
          go-version: '1.25.1'
          cache-dependency-path: "**/*.sum"
      - name: Install dependencies
        if: steps.go-setup.outputs.cache-hit != 'true'
        run: make -j2 gomoddownload
      - name: Install Tools
        if: steps.go-setup.outputs.cache-hit != 'true'
        run: make install-tools
      - name: Run `govulncheck`
        run: make -j2 gogovulncheck GROUP=${{ matrix.group }}
  checks:
    runs-on: ubuntu-24.04
    needs: [setup-environment]
    steps:
      - uses: actions/checkout@93cb6efe18208431cddfb8368fd83d5badbf9bfd # v5
      - uses: actions/setup-go@44694675825211faa026b3c33043df3e48a5fa00 # v6
        id: go-setup
        with:
          go-version: '1.25.1'
          cache-dependency-path: "**/*.sum"
      - name: Install dependencies
        if: steps.go-setup.outputs.cache-hit != 'true'
        run: make -j2 gomoddownload
      - name: Install Tools
        if: steps.go-setup.outputs.cache-hit != 'true'
        run: make install-tools
      - run: make genotelcontribcol
      - name: CheckDoc
        run: make checkdoc
      - name: CheckMetadata
        run: make checkmetadata
      - name: CheckApi
        run: make checkapi
      - name: Porto
        run: |
          make -j2 goporto
          git diff --exit-code || (echo 'Porto links are out of date, please run "make goporto" and commit the changes in this PR.' && exit 1)
      - name: crosslink
        run: |
          make crosslink
          git diff --exit-code || (echo 'Replace statements are out of date, please run "make crosslink" and commit the changes in this PR.' && exit 1)
      - name: tidylist
        run: |
          make tidylist
          git diff --exit-code || (echo 'Tidylist is out of date, please run "make tidylist" and commit the changes in this PR.' && exit 1)
      - name: Check for go mod dependency changes
        run: |
          make gotidy
          git diff --exit-code || (echo 'go.mod/go.sum deps changes detected, please run "make gotidy" and commit the changes in this PR.' && exit 1)
      - name: Gen distributions
        run: |
          make gendistributions
          git diff -s --exit-code || (echo 'Generated code is out of date, please run "make gendistributions" and commit the changes in this PR.' && exit 1)
      - name: Gen labels
        run: |
          make genlabels
          git diff -s --exit-code || (echo '.github/component_labels.txt is out of date, please run "make genlabels" and commit the changes in this PR.' && exit 1)
      - name: Gen CodeCov
        run: |
          make gencodecov
          git --no-pager diff
          git diff -s --exit-code '.codecov.yml' || (echo '.codecov.yml is out of date, please run "make gencodecov" and commit the changes in this PR.' && exit 1)
      - name: CodeGen
        run: |
          make generate
          if [[ -n $(git status -s) ]]; then
            echo 'Generated code is out of date, please run "make generate" and commit the changes in this PR.'
            exit 1
          fi
      - name: MultimodVerify
        run: make multimod-verify
      - name: Components dropdown in issue templates
        run: |
          make generate-gh-issue-templates
          git diff --exit-code '.github/ISSUE_TEMPLATE' || (echo 'Dropdowns in issue templates are out of date, please run "make generate-gh-issue-templates" and commit the changes in this PR.' && exit 1)
  unittest-matrix:
    strategy:
      fail-fast: false
      matrix:
        go-version: ['1.25.1']
        runner: [ubuntu-24.04]
        group:
          - receiver-0
          - receiver-1
          - receiver-2
          - receiver-3
          - processor-0
          - processor-1
          - exporter-0
          - exporter-1
          - exporter-2
          - exporter-3
          - extension
          - connector
          - internal
          - pkg
          - cmd-0
          - other
    runs-on: ${{ matrix.runner }}
    needs: [setup-environment]
    steps:
      - uses: actions/checkout@93cb6efe18208431cddfb8368fd83d5badbf9bfd # v5
      - uses: actions/setup-go@44694675825211faa026b3c33043df3e48a5fa00 # v6
        id: go-setup
        with:
          go-version: '1.25.1'
          cache-dependency-path: "**/*.sum"
      - name: Install dependencies
        if: steps.go-setup.outputs.cache-hit != 'true'
        run: make -j2 gomoddownload
      - name: Install Tools
        if: steps.go-setup.outputs.cache-hit != 'true'
        run: make install-tools
      - name: Cache Test Build
        uses: actions/cache@0057852bfaa89a56745cba8c7296529d2fc39830 # v4
        with:
          path: ~/.cache/go-build
          key: go-test-build-${{ runner.os }}-${{ matrix.go-version }}-${{ matrix.runner }}-${{ hashFiles('**/go.sum') }}

      # Unit tests without JUnit output are much faster, so it's fine to run on every PR and every go version.
      # The only time we don't run them is when we already ran them with JUnit output.
      # Which means:
      # - On PRs.
      # - On main, with the go version that we didn't run the JUnit tests with.
      - name: Run Unit Tests
        id: tests
        if: github.ref != 'refs/heads/main' || !startsWith( matrix.go-version, '1.25.1' )
        run: make gotest GROUP=${{ matrix.group }}

      # JUnit tests are super long, so we only run them for one go version.
      # This is used for automation that automatically creates issues for flaky tests that are
      # merged to main, so we don't run them on every PR.
      - name: Run Unit Tests With JUnit and Coverage
        id: tests-with-junit
        if: startsWith( matrix.go-version, '1.25.1' ) && github.ref == 'refs/heads/main' && github.event_name == 'push'
        continue-on-error: true # Allow uploading artifacts even if the test fails
        run: make gotest-with-junit-and-cover GROUP=${{ matrix.group }}
<<<<<<< HEAD
      - uses: actions/upload-artifact@ea165f8d65b6e75b540449e92b4886f43607fa02 # v4
        if: startsWith( matrix.go-version, '1.25.1' ) && github.ref == 'refs/heads/main' && github.event_name == 'push'
        with:
          name: coverage-artifacts-${{ matrix.go-version }}-${{ matrix.runner }}-${{ matrix.group }}
          path: ${{ matrix.group }}-coverage.txt
      - uses: actions/upload-artifact@ea165f8d65b6e75b540449e92b4886f43607fa02 # v4
        if: startsWith( matrix.go-version, '1.25.1' ) && github.ref == 'refs/heads/main' && github.event_name == 'push'
=======
      - uses: actions/upload-artifact@330a01c490aca151604b8cf639adc76d48f6c5d4 # v5
        if: startsWith( matrix.go-version, 'oldstable' ) && github.ref == 'refs/heads/main' && github.event_name == 'push'
        with:
          name: coverage-artifacts-${{ matrix.go-version }}-${{ matrix.runner }}-${{ matrix.group }}
          path: ${{ matrix.group }}-coverage.txt
      - uses: actions/upload-artifact@330a01c490aca151604b8cf639adc76d48f6c5d4 # v5
        if: startsWith( matrix.go-version, 'oldstable' ) && github.ref == 'refs/heads/main' && github.event_name == 'push'
>>>>>>> 7459d1f7
        with:
          name: test-results-${{ matrix.go-version }}-${{ matrix.runner }}-${{ matrix.group }}
          path: internal/tools/testresults/
          retention-days: 4
      - name: Fail workflow if tests fails
        if: always()
        run: |
          if [[ "${{ steps.tests-with-junit.outcome }}" == "failure" || "${{ steps.tests.outcome }}" == "failure" ]]; then
            echo "Tests failed. Failing workflow."
            exit 1
          else
            echo "Tests passed or were skipped. Continuing."
          fi

  unittest:
    if: ${{ github.actor != 'dependabot[bot]' && always() }}
    runs-on: ubuntu-24.04
    needs: [setup-environment, unittest-matrix]
    steps:
      - name: Print result
        run: echo ${{ needs.unittest-matrix.result }}
      - name: Interpret result
        run: |
          if [[ success == ${{ needs.unittest-matrix.result }} ]]
          then
            echo "All matrix jobs passed!"
          else
            echo "One or more matrix jobs failed."
            false
          fi
  coverage:
    runs-on: ubuntu-24.04
    needs: [unittest]
    steps:
      - uses: actions/checkout@93cb6efe18208431cddfb8368fd83d5badbf9bfd # v5
      - uses: actions/download-artifact@018cc2cf5baa6db3ef3c5f8a56943fffe632ef53 # v6
        with:
          merge-multiple: true
          pattern: coverage-artifacts-*
      - name: Upload coverage report
        uses: codecov/codecov-action@5a1091511ad55cbe89839c7260b706298ca349f7 # v5.5.1
        env:
          CODECOV_TOKEN: ${{ secrets.CODECOV_TOKEN }}

  integration-tests-matrix:
    strategy:
      fail-fast: false
      matrix:
        group:
          - receiver-0
          - receiver-1
          - receiver-2
          - receiver-3
          - processor-0
          - processor-1
          - exporter-0
          - exporter-1
          - exporter-2
          - exporter-3
          - extension
          - connector
          - internal
          - pkg
          - cmd-0
    runs-on: ubuntu-24.04
    needs: [setup-environment]
    steps:
      - uses: actions/checkout@93cb6efe18208431cddfb8368fd83d5badbf9bfd # v5
      - run: ./.github/workflows/scripts/free-disk-space.sh
      - uses: actions/setup-go@44694675825211faa026b3c33043df3e48a5fa00 # v6
        id: go-setup
        with:
          go-version: '1.25.1'
          cache-dependency-path: "**/*.sum"
      - name: Install dependencies
        if: steps.go-setup.outputs.cache-hit != 'true'
        run: make -j2 gomoddownload
      - name: Cache Docker images.
        uses: AndreKurait/docker-cache@0fe76702a40db986d9663c24954fc14c6a6031b7 # 0.6.0
        with:
          key: docker-${{ matrix.group }}
      - name: Run Integration Tests
        run: make gointegration-test GROUP=${{ matrix.group }}

  integration-sudo-tests-matrix:
    strategy:
      fail-fast: false
      matrix:
        group:
          # list of components that require privileged (sudo) access for
          # its integration tests `go test -exec sudo -run Sudo -tags=integration`
          - extension/cgroupruntimeextension
          - receiver/icmpcheckreceiver
    runs-on: ubuntu-24.04
    needs: [setup-environment]
    steps:
      - uses: actions/checkout@93cb6efe18208431cddfb8368fd83d5badbf9bfd # v5
      - run: ./.github/workflows/scripts/free-disk-space.sh
      - uses: actions/setup-go@44694675825211faa026b3c33043df3e48a5fa00 # v6
        id: go-setup
        with:
          go-version: '1.25.1'
          cache-dependency-path: "**/*.sum"
      - name: Install dependencies
        if: steps.go-setup.outputs.cache-hit != 'true'
        run: make -j2 gomoddownload
      - name: Cache Docker images.
        uses: AndreKurait/docker-cache@0fe76702a40db986d9663c24954fc14c6a6031b7 # 0.6.0
        with:
          key: docker-${{ matrix.group }}
      - name: Run Integration Tests
        run: make --no-print-directory -C ${{ matrix.group }} mod-integration-sudo-test


  integration-tests:
    if: ${{ github.actor != 'dependabot[bot]' && always() }}
    runs-on: ubuntu-24.04
    needs: [setup-environment, integration-tests-matrix, integration-sudo-tests-matrix]
    steps:
      - name: Print result
        run: echo ${{ needs.integration-tests-matrix.result }}
      - name: Interpret result
        run: |
          if [[ success == ${{ needs.integration-tests-matrix.result }} ]]
          then
            echo "All matrix jobs passed!"
          else
            echo "One or more matrix jobs failed."
            false
          fi

  correctness-traces:
    runs-on: ubuntu-24.04
    needs: [setup-environment]
    steps:
      - uses: actions/checkout@93cb6efe18208431cddfb8368fd83d5badbf9bfd # v5
      - run: ./.github/workflows/scripts/free-disk-space.sh
      - uses: actions/setup-go@44694675825211faa026b3c33043df3e48a5fa00 # v6
        id: go-setup
        with:
          go-version: '1.25.1'
          cache-dependency-path: "**/*.sum"
      - name: Install dependencies
        if: steps.go-setup.outputs.cache-hit != 'true'
        run: make -j2 gomoddownload
      - name: Install Tools
        if: steps.go-setup.outputs.cache-hit != 'true'
        run: make install-tools
      - name: Correctness
        run: make -C testbed run-correctness-traces-tests
  correctness-metrics:
    runs-on: ubuntu-24.04
    needs: [setup-environment]
    steps:
      - uses: actions/checkout@93cb6efe18208431cddfb8368fd83d5badbf9bfd # v5
      - run: ./.github/workflows/scripts/free-disk-space.sh
      - uses: actions/setup-go@44694675825211faa026b3c33043df3e48a5fa00 # v6
        id: go-setup
        with:
          go-version: '1.25.1'
          cache-dependency-path: "**/*.sum"
      - name: Install dependencies
        if: steps.go-setup.outputs.cache-hit != 'true'
        run: make -j2 gomoddownload
      - name: Install Tools
        if: steps.go-setup.outputs.cache-hit != 'true'
        run: make install-tools
      - name: Correctness
        run: make -C testbed run-correctness-metrics-tests

  build-examples:
    runs-on: ubuntu-24.04
    needs: [setup-environment]
    steps:
      - uses: actions/checkout@93cb6efe18208431cddfb8368fd83d5badbf9bfd # v5
      - run: make genotelcontribcol
      - name: Build Examples
        run: make build-examples

  cross-compile:
    runs-on: ubuntu-24.04
    needs: [setup-environment]
    strategy:
      fail-fast: false
      matrix:
        os:
          - darwin
          - linux
          - windows
        arch:
          - 386
          - amd64
          - arm
          - arm64
          - ppc64le
          - riscv64
          - s390x
        include:
          - os: linux
            arch: arm
            arm: 7
        exclude:
          - os: darwin
            arch: 386
          - os: darwin
            arch: arm
          - os: darwin
            arch: ppc64le
          - os: darwin
            arch: riscv64
          - os: darwin
            arch: s390x
          - os: windows
            arch: arm
          - os: windows
            arch: ppc64le
          - os: windows
            arch: riscv64
          - os: windows
            arch: s390x
    steps:
      - uses: actions/checkout@93cb6efe18208431cddfb8368fd83d5badbf9bfd # v5
      - run: ./.github/workflows/scripts/free-disk-space.sh
      - uses: actions/setup-go@44694675825211faa026b3c33043df3e48a5fa00 # v6
        id: go-setup
        with:
          go-version: '1.25.1'
          cache-dependency-path: "**/*.sum"
      - name: Install dependencies
        if: steps.go-setup.outputs.cache-hit != 'true'
        run: make -j2 gomoddownload
      - name: Install Tools
        if: steps.go-setup.outputs.cache-hit != 'true'
        run: make install-tools
      - name: Generate collector files
        run: make genotelcontribcol
      - name: Build Collector ${{ matrix.os }} ${{ matrix.arch }} ${{ matrix.arm }}
        run: make GOOS=${{ matrix.os }} GOARCH=${{ matrix.arch }} GOARM=${{ matrix.arm }} otelcontribcol
      - name: Upload Collector Binaries
        uses: actions/upload-artifact@330a01c490aca151604b8cf639adc76d48f6c5d4 # v5
        with:
          name: collector-binaries-${{ matrix.os }}-${{ matrix.arch }}
          path: ./bin/*

  publish-check:
    runs-on: ubuntu-24.04
    needs: [lint, unittest, integration-tests]
    steps:
      - uses: actions/checkout@93cb6efe18208431cddfb8368fd83d5badbf9bfd # v5
        with:
          sparse-checkout: |
            .github/workflows/scripts/verify-dist-files-exist.sh
      - name: Download Binaries
        uses: actions/download-artifact@018cc2cf5baa6db3ef3c5f8a56943fffe632ef53 # v6
        with:
          merge-multiple: true
          path: ./bin/
          pattern: collector-binaries-*
      - name: Verify Distribution Files Exist
        id: check
        run: ./.github/workflows/scripts/verify-dist-files-exist.sh
  publish-dev:
    runs-on: ubuntu-24.04
    needs: [lint, unittest, integration-tests]
    if: (github.ref == 'refs/heads/main' || startsWith(github.ref, 'refs/tags/v')) && (github.repository == 'open-telemetry/opentelemetry-collector-contrib' || github.repository == 'sawmills/sawmills-contrib')
    steps:
      - uses: actions/checkout@93cb6efe18208431cddfb8368fd83d5badbf9bfd # v5
      - run: ./.github/workflows/scripts/free-disk-space.sh
      - name: Mkdir bin and dist
        run: |
          mkdir bin/ dist/
      - uses: actions/setup-go@44694675825211faa026b3c33043df3e48a5fa00 # v6
        id: go-setup
        with:
          go-version: '1.25.1'
          cache-dependency-path: "**/*.sum"
      - name: Install dependencies
        if: steps.go-setup.outputs.cache-hit != 'true'
        run: make -j2 gomoddownload
      - name: Install Tools
        if: steps.go-setup.outputs.cache-hit != 'true'
        run: make install-tools
      - name: Build Docker Image
        run: |
          make genotelcontribcol
          make docker-otelcontribcol
          docker tag otelcontribcol:latest otel/opentelemetry-collector-contrib-dev:"$GITHUB_SHA"
          docker tag otelcontribcol:latest otel/opentelemetry-collector-contrib-dev:latest
      - name: Validate Docker Image
        run: |
          docker run otel/opentelemetry-collector-contrib-dev:"$GITHUB_SHA" --version
          docker run otel/opentelemetry-collector-contrib-dev:latest --version
      - name: Login to Docker Hub
        uses: docker/login-action@5e57cd118135c172c3672efd75eb46360885c0ef # v3
        with:
          username: ${{ secrets.DOCKER_USERNAME }}
          password: ${{ secrets.DOCKER_PASSWORD }}
      - name: Push Docker Image
        run: |
          docker push otel/opentelemetry-collector-contrib-dev:"$GITHUB_SHA"
          docker push otel/opentelemetry-collector-contrib-dev:latest
  publish-stable:
    runs-on: ubuntu-24.04
    needs: [lint, unittest, integration-tests]
    env:
      RELEASE_NOTES: release-notes.md
    if: startsWith(github.ref, 'refs/tags/v') && (github.repository == 'open-telemetry/opentelemetry-collector-contrib' || github.repository == 'sawmills/sawmills-contrib')
    permissions:
      contents: write
    steps:
      - uses: actions/checkout@93cb6efe18208431cddfb8368fd83d5badbf9bfd # v5
        with:
          fetch-depth: 0

      - run: ./.github/workflows/scripts/free-disk-space.sh
      - run: |
          cp ../configs/build-and-test/package.json .
          cp ../configs/build-and-test/package-lock.json .
          npm ci
        working-directory: ./.github/workflows/scripts

      - name: Set current and previous tags
        id: github_tag
        env:
          GITHUB_TOKEN: ${{ secrets.GITHUB_TOKEN }}
        run: ./.github/workflows/scripts/set_release_tag.sh

      - name: Prepare release notes
        env:
          RELEASE_TAG: ${{ steps.github_tag.outputs.tag }}
        run: ./.github/workflows/scripts/prepare-release-notes.sh

      - name: Generate new contributor celebration text
        id: new-contributor-text
        uses: actions/github-script@ed597411d8f924073f98dfc5c65a23a2325f34cd # v8.0.0
        with:
          result-encoding: 'string'
          script: |
            const { default: script } = await import('${{ github.workspace }}/.github/workflows/scripts/generate-new-contributors.js')
            return await script(github, '${{ steps.github_tag.outputs.tag }}', '${{ steps.github_tag.outputs.previous_tag }}')

      - name: Prepare full release notes
        run: |
          echo "" >> ${{ env.RELEASE_NOTES }}
          echo "${{ steps.new-contributor-text.outputs.result }}" >> ${{ env.RELEASE_NOTES }}

      - name: Create Github Release
        run: |
          gh release create "$RELEASE_TAG" -t "$RELEASE_TAG" -F ${{ env.RELEASE_NOTES }}
        env:
          GITHUB_TOKEN: ${{ secrets.GITHUB_TOKEN }}
          RELEASE_TAG: ${{ steps.github_tag.outputs.tag }}
  rotate-milestone:
    # This job updates the "next release" milestone
    # to the latest released version and creates a new milestone
    # named "next release" in its place
    permissions:
      issues: write # required for managing milestones
    runs-on: ubuntu-24.04
    needs: [publish-stable]
    if: startsWith(github.ref, 'refs/tags/v') && (github.repository == 'open-telemetry/opentelemetry-collector-contrib' || github.repository == 'sawmills/sawmills-contrib')
    steps:
      - uses: actions/github-script@ed597411d8f924073f98dfc5c65a23a2325f34cd # v8
        with:
          script: |
            const milestones = await github.rest.issues.listMilestones({
              owner: context.repo.owner,
              repo: context.repo.repo,
              state: "open"
            })
            for (const milestone of milestones.data) {
              if (milestone.title == "next release") {
                await github.rest.issues.updateMilestone({
                  owner: context.repo.owner,
                  repo: context.repo.repo,
                  milestone_number: milestone.number,
                  title: "${{ github.ref_name }}"
                });
                await github.rest.issues.createMilestone({
                  owner: context.repo.owner,
                  repo: context.repo.repo,
                  title: "next release"
                });
                return
              }
            }

  flakytests-generate-issues:
    if: github.event_name == 'push' && github.ref == 'refs/heads/main'
    runs-on: ubuntu-24.04
    needs: [unittest-matrix]
    permissions:
      issues: write
    steps:
      - uses: actions/checkout@93cb6efe18208431cddfb8368fd83d5badbf9bfd # v5
      - uses: actions/setup-go@44694675825211faa026b3c33043df3e48a5fa00 # v6
        id: go-setup
        with:
          go-version: '1.25.1'
          cache-dependency-path: "**/*.sum"
      - name: Install dependencies
        if: steps.go-setup.outputs.cache-hit != 'true'
        run: make -j2 gomoddownload
      - name: Install Tools
        if: steps.go-setup.outputs.cache-hit != 'true'
        run: make install-tools
      - uses: actions/download-artifact@018cc2cf5baa6db3ef3c5f8a56943fffe632ef53 # v6
        with:
          merge-multiple: true
          pattern: test-results-*
          path: ./internal/tools/testresults/
      - name: Generate Issues
        env:
          GITHUB_TOKEN: ${{ secrets.GITHUB_TOKEN }}
        run: |
          make install-tools
          ./.tools/issuegenerator -path ./internal/tools/testresults/ -labels "flaky tests,needs triage"<|MERGE_RESOLUTION|>--- conflicted
+++ resolved
@@ -269,7 +269,6 @@
         if: startsWith( matrix.go-version, '1.25.1' ) && github.ref == 'refs/heads/main' && github.event_name == 'push'
         continue-on-error: true # Allow uploading artifacts even if the test fails
         run: make gotest-with-junit-and-cover GROUP=${{ matrix.group }}
-<<<<<<< HEAD
       - uses: actions/upload-artifact@ea165f8d65b6e75b540449e92b4886f43607fa02 # v4
         if: startsWith( matrix.go-version, '1.25.1' ) && github.ref == 'refs/heads/main' && github.event_name == 'push'
         with:
@@ -277,15 +276,6 @@
           path: ${{ matrix.group }}-coverage.txt
       - uses: actions/upload-artifact@ea165f8d65b6e75b540449e92b4886f43607fa02 # v4
         if: startsWith( matrix.go-version, '1.25.1' ) && github.ref == 'refs/heads/main' && github.event_name == 'push'
-=======
-      - uses: actions/upload-artifact@330a01c490aca151604b8cf639adc76d48f6c5d4 # v5
-        if: startsWith( matrix.go-version, 'oldstable' ) && github.ref == 'refs/heads/main' && github.event_name == 'push'
-        with:
-          name: coverage-artifacts-${{ matrix.go-version }}-${{ matrix.runner }}-${{ matrix.group }}
-          path: ${{ matrix.group }}-coverage.txt
-      - uses: actions/upload-artifact@330a01c490aca151604b8cf639adc76d48f6c5d4 # v5
-        if: startsWith( matrix.go-version, 'oldstable' ) && github.ref == 'refs/heads/main' && github.event_name == 'push'
->>>>>>> 7459d1f7
         with:
           name: test-results-${{ matrix.go-version }}-${{ matrix.runner }}-${{ matrix.group }}
           path: internal/tools/testresults/
